--- conflicted
+++ resolved
@@ -619,28 +619,12 @@
             corrs.append((corr, score_d))
             ids.append(run.id)
 
-<<<<<<< HEAD
-        old_exp_corr = exp.corr
-        try:
-            exp.corr = corrs[-1][0]
-            exp.model.reset_hooks()
-            exp.setup_model_hooks(
-                add_sender_hooks=True,
-                add_receiver_hooks=True,
-                doing_acdc_runs=False,
-            )
-            for name, fn in things.test_metrics.items():
-                corrs[-1][1]["test_"+name] = fn(exp.model(things.test_data)).item()
-        finally:
-            exp.corr = old_exp_corr
-=======
 
         def all_test_fns(data: torch.Tensor) -> dict[str, float]:
             return {f"test_{name}": fn(data).item() for name, fn in things.test_metrics.items()}
 
         test_metrics = exp.call_metric_with_corr(corrs[-1][0], all_test_fns, things.test_data)
         corrs[-1][1].update(test_metrics)
->>>>>>> fac3cf39
         print(f"Added run with threshold={score_d['score']}, n_edges={corrs[-1][0].count_no_edges()}")
     if return_ids:
         return corrs, ids
