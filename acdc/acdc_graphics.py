--- conflicted
+++ resolved
@@ -219,7 +219,6 @@
             for node in g_pos.nodes():
                 node_pos[node.name] = node.attr["pos"]
 
-<<<<<<< HEAD
     # create all nodes and edges
     for (
         child_hook_name,
@@ -241,7 +240,6 @@
         if not show_everything:
             if (
                 (not edge.present)
-                or edge.effect_size is None
                 or ((not show_placeholders) and edge.edge_type == EdgeType.PLACEHOLDER)
             ):
                 continue
@@ -260,10 +258,14 @@
                 **maybe_pos,
             )
 
+        edge_width = minimum_penwidth * 2
+        if edge.effect_size is not None:
+            edge_width = max(minimum_penwidth, edge.effect_size) * 2
+
         g.add_edge(
             parent_name,
             child_name,
-            penwidth=str(max(minimum_penwidth, edge.effect_size or 0) * 2),
+            penwidth=str(edge_width),
             color=(colors[parent_name] if not edge_type_colouring else EDGE_TYPE_COLORS[edge.edge_type.value]),
         )
 
@@ -281,62 +283,6 @@
                 splines="true",
                 layout="neato",
             )
-=======
-    # create all nodes
-    for child_hook_name in correspondence.edges:
-        for child_index in correspondence.edges[child_hook_name]:
-            for parent_hook_name in correspondence.edges[child_hook_name][child_index]:
-                for parent_index in correspondence.edges[child_hook_name][child_index][parent_hook_name]:
-                    edge = correspondence.edges[child_hook_name][child_index][parent_hook_name][parent_index]
-
-                    parent = correspondence.graph[parent_hook_name][parent_index]
-                    child = correspondence.graph[child_hook_name][child_index]
-
-                    parent_name = get_node_name(parent, show_full_index=show_full_index)
-                    child_name = get_node_name(child, show_full_index=show_full_index)
-
-                    if remove_qkv:
-                        parent_name = parent_name.replace("_q>", ">").replace("_k>", ">").replace("_v>", ">")
-                        child_name = child_name.replace("_q>", ">").replace("_k>", ">").replace("_v>", ">")
-
-                    if remove_self_loops and parent_name == child_name:
-                        # Important this go after the qkv removal
-                        continue
-
-                    if edge.present and (edge.edge_type != EdgeType.PLACEHOLDER or show_placeholders):
-                        for node_name in [parent_name, child_name]:
-                            maybe_pos = {}
-                            if node_name in node_pos:
-                                maybe_pos["pos"] = node_pos[node_name]
-                            g.add_node(
-                                node_name,
-                                fillcolor=colors[node_name],
-                                color="black",
-                                style="filled, rounded",
-                                shape="box",
-                                fontname="Helvetica",
-                                **maybe_pos,
-                            )
-                        
-                        edge_width = minimum_penwidth * 2
-                        if edge.effect_size is not None:
-                            edge_width = max(minimum_penwidth, edge.effect_size) * 2
-
-                        g.add_edge(
-                            parent_name,
-                            child_name,
-                            penwidth=str(edge_width),
-                            color=colors[parent_name] if not edge_type_colouring else EDGE_TYPE_COLORS[edge.edge_type.value],
-                        )
-
-    if fname is not None:
-        base_fname = ".".join(str(fname).split(".")[:-1])
-
-        base_path = Path(base_fname)
-        base_path.mkdir(exist_ok=True)
-        for k, s in groups.items():
-            g2 = pgv.AGraph(directed=True, bgcolor="transparent", overlap="false", splines="true", layout="neato")
->>>>>>> 6b00bfbf
             for node_name in s:
                 g2.add_node(
                     node_name,
