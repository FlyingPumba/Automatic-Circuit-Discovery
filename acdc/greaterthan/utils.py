from collections import OrderedDict
from acdc.acdc_utils import Edge, TorchIndex, EdgeType
from acdc.TLACDCInterpNode import TLACDCInterpNode
import warnings
from functools import partial
from copy import deepcopy
import torch.nn.functional as F
from typing import List
import click
from subnetwork_probing.train import correspondence_from_mask
import IPython
from acdc.acdc_utils import kl_divergence
import torch
from acdc.ioi.ioi_dataset import IOIDataset  # NOTE: we now import this LOCALLY so it is deterministic
from tqdm import tqdm
import wandb
from acdc.HookedTransformer import HookedTransformer
import warnings
from functools import partial
from copy import deepcopy
import torch.nn.functional as F
from typing import List, ClassVar, Optional
import click
import IPython
from acdc.acdc_utils import kl_divergence
import torch
from acdc.docstring.utils import AllDataThings
from acdc.ioi.ioi_dataset import IOIDataset  # NOTE: we now import this LOCALLY so it is deterministic
from tqdm import tqdm
import wandb
from acdc.HookedTransformer import HookedTransformer
from acdc.ioi.utils import get_gpt2_small

NOUNS = [
    "abduction", "accord", "affair", "agreement", "appraisal",
    "assaults", "assessment", "attack", "attempts", "campaign", 
    "captivity", "case", "challenge", "chaos", "clash", 
    "collaboration", "coma", "competition", "confrontation", "consequence", 
    "conspiracy", "construction", "consultation", "contact",
    "contract", "convention", "cooperation", "custody", "deal", 
    "decline", "decrease", "demonstrations", "development", "disagreement", 
    "disorder", "dispute", "domination", "dynasty", "effect", 
    "effort", "employment", "endeavor", "engagement",
    "epidemic", "evaluation", "exchange", "existence", "expansion", 
    "expedition", "experiments", "fall", "fame", "flights",
    "friendship", "growth", "hardship", "hostility", "illness", 
    "impact", "imprisonment", "improvement", "incarceration",
    "increase", "insurgency", "invasion", "investigation", "journey", 
    "kingdom", "marriage", "modernization", "negotiation",
    "notoriety", "obstruction", "operation", "order", "outbreak", 
    "outcome", "overhaul", "patrols", "pilgrimage", "plague",
    "plan", "practice", "process", "program", "progress", 
    "project", "pursuit", "quest", "raids", "reforms", 
    "reign", "relationship",
    "retaliation", "riot", "rise", "rivalry", "romance", 
    "rule", "sanctions", "shift", "siege", "slump", 
    "stature", "stint", "strikes", "study",
    "test", "testing", "tests", "therapy", "tour", 
    "tradition", "treaty", "trial", "trip", "unemployment", 
    "voyage", "warfare", "work",
]

# %%
class GreaterThanConstants:
    YEARS: list[str]
    YEARS_BY_CENTURY: dict[str, list[str]]
    TOKENS: list[int]
    INV_TOKENS: dict[int, int]
    TOKENS_TENSOR: torch.Tensor
    INV_TOKENS_TENSOR: torch.Tensor

    _instance: ClassVar[Optional["GreaterThanConstants"]] = None

    @classmethod
    def get(cls: type["GreaterThanConstants"], device) -> "GreaterThanConstants":
        if cls._instance is None:
            cls._instance = cls(device)
        return cls._instance

    def __init__(self, device):
        model = get_gpt2_small(device=device)
        _TOKENIZER = model.tokenizer
        del model

        self.YEARS = []
        self.YEARS_BY_CENTURY = {}

        for century in range(11, 18):
            all_success = []
            for year in range(century * 100 + 2, (century * 100) + 99):
                a = _TOKENIZER.encode(f" {year}")
                if a == [_TOKENIZER.encode(f" {str(year)[:2]}")[0], _TOKENIZER.encode(str(year)[2:])[0]]:
                    all_success.append(str(year))
                    continue
            self.YEARS.extend(all_success[1:-1])
            self.YEARS_BY_CENTURY[century] = all_success[1:-1]

        TOKENS = {
            i: _TOKENIZER.encode(f"{'0' if i<=9 else ''}{i}")[0] for i in range(0, 100)
        }
        self.INV_TOKENS = {v: k for k, v in TOKENS.items()}
        self.TOKENS = TOKENS

        TOKENS_TENSOR = torch.as_tensor([TOKENS[i] for i in range(0, 100)], dtype=torch.long)
        INV_TOKENS_TENSOR = torch.zeros(50290, dtype=torch.long)
        for i, v in enumerate(TOKENS_TENSOR):
            INV_TOKENS_TENSOR[v] = i

        self.TOKENS_TENSOR = TOKENS_TENSOR
        self.INV_TOKENS_TENSOR = INV_TOKENS_TENSOR

def greaterthan_metric_reference(logits, tokens):
    constants = GreaterThanConstants.get(logits.device)

    probs = F.softmax(logits[:, -1], dim=-1) # last elem???
    ans = 0.0
    for i in range(len(probs)):
        yearend = constants.INV_TOKENS[tokens[i][7].item()]
        for year_suff in range(yearend, 100):
            ans += probs[i, constants.TOKENS[year_suff]]
        for year_pref in range(0, yearend):
            ans -= probs[i, constants.TOKENS[year_pref]]
    return - float(ans / len(probs))

def greaterthan_metric(logits, tokens, return_one_element: bool=True):
    constants = GreaterThanConstants.get(logits.device)

    probs = F.softmax(logits[:, -1], dim=-1)
    csum = torch.cumsum(probs[:, constants.TOKENS_TENSOR], dim=-1)
    yearend = constants.INV_TOKENS_TENSOR[tokens[:, 7]].to(logits.device)

    # At or after: positive term
    range = torch.arange(len(yearend))
    positive = csum[:, -1]
    # Before: negative term
    negative = torch.where(yearend == 0, torch.zeros((), device=csum.device), csum[range, yearend-1])
    if return_one_element:
        return - (positive - 2*negative).mean()
    else:
        return - (positive - 2*negative)


def get_year_data(num_examples, model):
    constants = GreaterThanConstants.get(model.cfg.device)

    template = "The {noun} lasted from the year {year1} to "

    # set some random seed
    torch.random.manual_seed(54)
    nouns_perm = torch.randint(0, len(NOUNS), (num_examples,))
    years_perm = torch.randint(0, len(constants.YEARS), (num_examples,))

    prompts = []
    prompts_tokenized = []
    for i in range(num_examples):
        year = constants.YEARS[years_perm[i]]
        prompts.append(
            template.format(
                noun=NOUNS[nouns_perm[i]],
                year1=year,
            ) + year[:2]
        )
        prompts_tokenized.append(model.tokenizer.encode(prompts[-1], return_tensors="pt").to(model.cfg.device))
        assert prompts_tokenized[-1].shape == prompts_tokenized[0].shape, (prompts_tokenized[-1].shape, prompts_tokenized[0].shape)
    prompts_tokenized = torch.cat(prompts_tokenized, dim=0)
    assert len(prompts_tokenized.shape) == 2, prompts_tokenized.shape

    return prompts_tokenized, prompts

<<<<<<< HEAD
def get_all_greaterthan_things(num_examples, metric_name, device="cuda"):
    model = get_gpt2_small(device=device)
    data, prompts = get_year_data(num_examples*2, model)
    patch_data = data.clone()
    patch_data[:, 7] = 486  # replace with 01

    validation_data = data[:num_examples]
    validation_patch_data = patch_data[:num_examples]

    test_data = data[num_examples:]
    test_patch_data = patch_data[num_examples:]

    with torch.no_grad():
        base_logits = model(data)[:, -1, :]
        base_logprobs = F.log_softmax(base_logits, dim=-1)
        base_validation_logprobs = base_logprobs[:num_examples]
        base_test_logprobs = base_logprobs[num_examples:]

    if metric_name == "greaterthan":
        validation_metric = partial(greaterthan_metric, tokens=validation_data.cpu())
    elif metric_name == "kl_div":
        validation_metric = partial(
            kl_divergence,
            base_model_logprobs=base_validation_logprobs,
            mask_repeat_candidates=None,
            last_seq_element_only=True,
        )
    else:
        raise ValueError(f"Unknown metric {metric_name}")

    test_metrics = {
        "greaterthan": partial(greaterthan_metric, tokens=test_data.cpu()),
        "kl_div": partial(
            kl_divergence,
            base_model_logprobs=base_test_logprobs,
            mask_repeat_candidates=None,
            last_seq_element_only=True,
        ),
    }

    return AllDataThings(
        tl_model=model,
        validation_metric=validation_metric,
        validation_data=validation_data,
        validation_labels=None,
        validation_mask=None,
        validation_patch_data=validation_patch_data,
        test_metrics=test_metrics,
        test_data=test_data,
        test_labels=None,
        test_mask=None,
        test_patch_data=test_patch_data)
=======
def get_all_greaterthan_things(num_examples, device="cuda", sixteen_heads=False, return_one_element=False):
    model = get_gpt2_small(device=device, sixteen_heads=sixteen_heads)
    data, prompts = get_year_data(num_examples, model)
    return model, data, prompts, partial(greaterthan_metric, tokens=data, return_one_element=return_one_element)

def get_greaterthan_true_edges(model):

    corr = correspondence_from_mask(
        model=model,
        nodes_to_mask = [],
    )
    for t, e in corr.all_edges().items():
        e.present = False

    CIRCUIT = {
        # "input": [None], # special case input
        "0305": [(0, 3), (0, 5)],
        "01": [(0, 1)],
        "MEARLY": [(0, None), (1, None), (2, None), (3, None)],
        "AMID": [(5, 5), (6, 1), (7, 10), (8, 11), (9, 1)], 
        "MLATE": [(8, None), (9, None), (10, None), (11, None)],
        # output special case
    }
    connected_pairs = [
        ("01", "MEARLY"),
        ("01", "AMID"),
        ("0305", "AMID"),
        ("MEARLY", "AMID"),
        ("AMID", "MLATE"),
        # ("AMID", )
    ]

    def tuple_to_hooks(layer_idx, head_idx, outp=False):
        if outp:
            if head_idx is None:
                return [(f"blocks.{layer_idx}.hook_mlp_out", TorchIndex([None]))]
            else:
                return [(f"blocks.{layer_idx}.attn.hook_result", TorchIndex([None, None, head_idx]))]

        else:
            if head_idx is None:
                return [(f"blocks.{layer_idx}.hook_resid_mid", TorchIndex([None]))]
            else:
                ret = []
                for letter in "qkv":
                    ret.append((f"blocks.{layer_idx}.hook_{letter}_input", TorchIndex([None, None, head_idx])))
                return ret

    # attach input
    for GROUP in ["0305", "01", "MEARLY"]:
        for i, j in CIRCUIT[GROUP]:
            inps = tuple_to_hooks(i, j, outp=False)

            for hook_name, index in inps:
                corr.edges[hook_name][index]["blocks.0.hook_resid_pre"][TorchIndex([None])].present = True

    # attach output
    for GROUP in ["AMID", "MLATE"]:
        for i, j in CIRCUIT[GROUP]:
            outps = tuple_to_hooks(i, j, outp=True)
            for hook_name, index in outps:
                corr.edges["blocks.11.hook_resid_post"][TorchIndex([None])][hook_name][index].present = True

    # MLPs are interconnected
    for GROUP in CIRCUIT.keys():
        if CIRCUIT[GROUP][0][1] is not None: continue
        for i1, j1 in CIRCUIT[GROUP]:
            for i2, j2 in CIRCUIT[GROUP]:
                if i1 >= i2: continue
                corr.edges[f"blocks.{i2}.hook_resid_mid"][TorchIndex([None])][f"blocks.{i1}.hook_mlp_out"][TorchIndex([None])].present = True

    # connected pairs  
    for GROUP1, GROUP2 in connected_pairs:
        for i1, j1 in CIRCUIT[GROUP1]:
            for i2, j2 in CIRCUIT[GROUP2]:
                if i1 >= i2 and not (i1==i2 and j1 is not None and j2 is None):
                    continue
                for ii, jj in tuple_to_hooks(i1, j1, outp=True):
                    for iii, jjj in tuple_to_hooks(i2, j2, outp=False): # oh god I am so sorry poor code reade
                        corr.edges[iii][jjj][ii][jj].present = True

    ret =  OrderedDict({(t[0], t[1].hashable_tuple, t[2], t[3].hashable_tuple): e.present for t, e in corr.all_edges().items() if e.present})
    return ret
>>>>>>> 5434164a
<|MERGE_RESOLUTION|>--- conflicted
+++ resolved
@@ -7,7 +7,6 @@
 import torch.nn.functional as F
 from typing import List
 import click
-from subnetwork_probing.train import correspondence_from_mask
 import IPython
 from acdc.acdc_utils import kl_divergence
 import torch
@@ -167,7 +166,6 @@
 
     return prompts_tokenized, prompts
 
-<<<<<<< HEAD
 def get_all_greaterthan_things(num_examples, metric_name, device="cuda"):
     model = get_gpt2_small(device=device)
     data, prompts = get_year_data(num_examples*2, model)
@@ -220,13 +218,9 @@
         test_labels=None,
         test_mask=None,
         test_patch_data=test_patch_data)
-=======
-def get_all_greaterthan_things(num_examples, device="cuda", sixteen_heads=False, return_one_element=False):
-    model = get_gpt2_small(device=device, sixteen_heads=sixteen_heads)
-    data, prompts = get_year_data(num_examples, model)
-    return model, data, prompts, partial(greaterthan_metric, tokens=data, return_one_element=return_one_element)
 
 def get_greaterthan_true_edges(model):
+    from subnetwork_probing.train import correspondence_from_mask
 
     corr = correspondence_from_mask(
         model=model,
@@ -303,5 +297,4 @@
                         corr.edges[iii][jjj][ii][jj].present = True
 
     ret =  OrderedDict({(t[0], t[1].hashable_tuple, t[2], t[3].hashable_tuple): e.present for t, e in corr.all_edges().items() if e.present})
-    return ret
->>>>>>> 5434164a
+    return ret