<<<<<<< HEAD
from collections import OrderedDict
from acdc.acdc_utils import Edge, TorchIndex, EdgeType
from acdc.TLACDCInterpNode import TLACDCInterpNode
import warnings
from functools import partial
from copy import deepcopy
import torch.nn.functional as F
from typing import List
import click
import IPython
from acdc.acdc_utils import kl_divergence
import torch
from acdc.ioi.ioi_dataset import IOIDataset  # NOTE: we now import this LOCALLY so it is deterministic
from tqdm import tqdm
import wandb
from acdc.HookedTransformer import HookedTransformer
import warnings
=======
>>>>>>> 56ee7507
from functools import partial
from typing import ClassVar, Optional

import torch
import torch.nn.functional as F

from acdc.acdc_utils import kl_divergence
from acdc.docstring.utils import AllDataThings
from acdc.ioi.utils import get_gpt2_small

NOUNS = [
    "abduction", "accord", "affair", "agreement", "appraisal",
    "assaults", "assessment", "attack", "attempts", "campaign", 
    "captivity", "case", "challenge", "chaos", "clash", 
    "collaboration", "coma", "competition", "confrontation", "consequence", 
    "conspiracy", "construction", "consultation", "contact",
    "contract", "convention", "cooperation", "custody", "deal", 
    "decline", "decrease", "demonstrations", "development", "disagreement", 
    "disorder", "dispute", "domination", "dynasty", "effect", 
    "effort", "employment", "endeavor", "engagement",
    "epidemic", "evaluation", "exchange", "existence", "expansion", 
    "expedition", "experiments", "fall", "fame", "flights",
    "friendship", "growth", "hardship", "hostility", "illness", 
    "impact", "imprisonment", "improvement", "incarceration",
    "increase", "insurgency", "invasion", "investigation", "journey", 
    "kingdom", "marriage", "modernization", "negotiation",
    "notoriety", "obstruction", "operation", "order", "outbreak", 
    "outcome", "overhaul", "patrols", "pilgrimage", "plague",
    "plan", "practice", "process", "program", "progress", 
    "project", "pursuit", "quest", "raids", "reforms", 
    "reign", "relationship",
    "retaliation", "riot", "rise", "rivalry", "romance", 
    "rule", "sanctions", "shift", "siege", "slump", 
    "stature", "stint", "strikes", "study",
    "test", "testing", "tests", "therapy", "tour", 
    "tradition", "treaty", "trial", "trip", "unemployment", 
    "voyage", "warfare", "work",
]

# %%
class GreaterThanConstants:
    YEARS: list[str]
    YEARS_BY_CENTURY: dict[str, list[str]]
    TOKENS: list[int]
    INV_TOKENS: dict[int, int]
    TOKENS_TENSOR: torch.Tensor
    INV_TOKENS_TENSOR: torch.Tensor

    _instance: ClassVar[Optional["GreaterThanConstants"]] = None

    @classmethod
    def get(cls: type["GreaterThanConstants"], device) -> "GreaterThanConstants":
        if cls._instance is None:
            cls._instance = cls(device)
        return cls._instance

    def __init__(self, device):
        model = get_gpt2_small(device=device)
        _TOKENIZER = model.tokenizer
        del model

        self.YEARS = []
        self.YEARS_BY_CENTURY = {}

        for century in range(11, 18):
            all_success = []
            for year in range(century * 100 + 2, (century * 100) + 99):
                a = _TOKENIZER.encode(f" {year}")
                if a == [_TOKENIZER.encode(f" {str(year)[:2]}")[0], _TOKENIZER.encode(str(year)[2:])[0]]:
                    all_success.append(str(year))
                    continue
            self.YEARS.extend(all_success[1:-1])
            self.YEARS_BY_CENTURY[century] = all_success[1:-1]

        TOKENS = {
            i: _TOKENIZER.encode(f"{'0' if i<=9 else ''}{i}")[0] for i in range(0, 100)
        }
        self.INV_TOKENS = {v: k for k, v in TOKENS.items()}
        self.TOKENS = TOKENS

        TOKENS_TENSOR = torch.as_tensor([TOKENS[i] for i in range(0, 100)], dtype=torch.long)
        INV_TOKENS_TENSOR = torch.zeros(50290, dtype=torch.long)
        for i, v in enumerate(TOKENS_TENSOR):
            INV_TOKENS_TENSOR[v] = i

        self.TOKENS_TENSOR = TOKENS_TENSOR
        self.INV_TOKENS_TENSOR = INV_TOKENS_TENSOR

def greaterthan_metric_reference(logits, tokens):
    constants = GreaterThanConstants.get(logits.device)

    probs = F.softmax(logits[:, -1], dim=-1) # last elem???
    ans = 0.0
    for i in range(len(probs)):
        yearend = constants.INV_TOKENS[tokens[i][7].item()]
        for year_suff in range(yearend+1, 100):
            ans += probs[i, constants.TOKENS[year_suff]]
        for year_pref in range(0, yearend+1):
            ans -= probs[i, constants.TOKENS[year_pref]]
    return - float(ans / len(probs))

def greaterthan_metric(logits, tokens, return_one_element: bool=True):
    constants = GreaterThanConstants.get(logits.device)

    probs = F.softmax(logits[:, -1], dim=-1)
    csum = torch.cumsum(probs[:, constants.TOKENS_TENSOR], dim=-1)
    yearend = constants.INV_TOKENS_TENSOR[tokens[:, 7]].to(logits.device)

    # At or after: positive term
    range = torch.arange(len(yearend))
    positive = csum[:, -1]
    # Before: negative term
    negative = torch.where(yearend == 0, torch.zeros((), device=csum.device), csum[range, yearend])
    if return_one_element:
        return - (positive - 2*negative).mean()
    else:
        return - (positive - 2*negative)


def get_year_data(num_examples, model):
    constants = GreaterThanConstants.get(model.cfg.device)

    template = "The {noun} lasted from the year {year1} to "

    # set some random seed
    torch.random.manual_seed(54)
    nouns_perm = torch.randint(0, len(NOUNS), (num_examples,))
    years_perm = torch.randint(0, len(constants.YEARS), (num_examples,))

    prompts = []
    prompts_tokenized = []
    for i in range(num_examples):
        year = constants.YEARS[years_perm[i]]
        prompts.append(
            template.format(
                noun=NOUNS[nouns_perm[i]],
                year1=year,
            ) + year[:2]
        )
        prompts_tokenized.append(model.tokenizer.encode(prompts[-1], return_tensors="pt").to(model.cfg.device))
        assert prompts_tokenized[-1].shape == prompts_tokenized[0].shape, (prompts_tokenized[-1].shape, prompts_tokenized[0].shape)
    prompts_tokenized = torch.cat(prompts_tokenized, dim=0)
    assert len(prompts_tokenized.shape) == 2, prompts_tokenized.shape

    return prompts_tokenized, prompts

def get_all_greaterthan_things(num_examples, metric_name, device="cuda"):
    model = get_gpt2_small(device=device)
    data, prompts = get_year_data(num_examples*2, model)
    patch_data = data.clone()
    patch_data[:, 7] = 486  # replace with 01

    validation_data = data[:num_examples]
    validation_patch_data = patch_data[:num_examples]

    test_data = data[num_examples:]
    test_patch_data = patch_data[num_examples:]

    with torch.no_grad():
        base_logits = model(data)[:, -1, :]
        base_logprobs = F.log_softmax(base_logits, dim=-1)
        base_validation_logprobs = base_logprobs[:num_examples]
        base_test_logprobs = base_logprobs[num_examples:]

    if metric_name == "greaterthan":
        validation_metric = partial(greaterthan_metric, tokens=validation_data.cpu())
    elif metric_name == "kl_div":
        validation_metric = partial(
            kl_divergence,
            base_model_logprobs=base_validation_logprobs,
            mask_repeat_candidates=None,
            last_seq_element_only=True,
        )
    else:
        raise ValueError(f"Unknown metric {metric_name}")

    test_metrics = {
        "greaterthan": partial(greaterthan_metric, tokens=test_data.cpu()),
        "kl_div": partial(
            kl_divergence,
            base_model_logprobs=base_test_logprobs,
            mask_repeat_candidates=None,
            last_seq_element_only=True,
        ),
    }

    return AllDataThings(
        tl_model=model,
        validation_metric=validation_metric,
        validation_data=validation_data,
        validation_labels=None,
        validation_mask=None,
        validation_patch_data=validation_patch_data,
        test_metrics=test_metrics,
        test_data=test_data,
        test_labels=None,
        test_mask=None,
        test_patch_data=test_patch_data)

def get_greaterthan_true_edges(model):
    from subnetwork_probing.train import correspondence_from_mask

    corr = correspondence_from_mask(
        model=model,
        nodes_to_mask = [],
    )
    for t, e in corr.all_edges().items():
        e.present = False

    CIRCUIT = {
        # "input": [None], # special case input
        "0305": [(0, 3), (0, 5)],
        "01": [(0, 1)],
        "MEARLY": [(0, None), (1, None), (2, None), (3, None)],
        "AMID": [(5, 5), (6, 1), (7, 10), (8, 11), (9, 1)], 
        "MLATE": [(8, None), (9, None), (10, None), (11, None)],
        # output special case
    }
    connected_pairs = [
        ("01", "MEARLY"),
        ("01", "AMID"),
        ("0305", "AMID"),
        ("MEARLY", "AMID"),
        ("AMID", "MLATE"),
        # ("AMID", )
    ]

    def tuple_to_hooks(layer_idx, head_idx, outp=False):
        if outp:
            if head_idx is None:
                return [(f"blocks.{layer_idx}.hook_mlp_out", TorchIndex([None]))]
            else:
                return [(f"blocks.{layer_idx}.attn.hook_result", TorchIndex([None, None, head_idx]))]

        else:
            if head_idx is None:
                return [(f"blocks.{layer_idx}.hook_resid_mid", TorchIndex([None]))]
            else:
                ret = []
                for letter in "qkv":
                    ret.append((f"blocks.{layer_idx}.hook_{letter}_input", TorchIndex([None, None, head_idx])))
                return ret

    # attach input
    for GROUP in ["0305", "01", "MEARLY"]:
        for i, j in CIRCUIT[GROUP]:
            inps = tuple_to_hooks(i, j, outp=False)

            for hook_name, index in inps:
                corr.edges[hook_name][index]["blocks.0.hook_resid_pre"][TorchIndex([None])].present = True

    # attach output
    for GROUP in ["AMID", "MLATE"]:
        for i, j in CIRCUIT[GROUP]:
            outps = tuple_to_hooks(i, j, outp=True)
            for hook_name, index in outps:
                corr.edges["blocks.11.hook_resid_post"][TorchIndex([None])][hook_name][index].present = True

    # MLPs are interconnected
    for GROUP in CIRCUIT.keys():
        if CIRCUIT[GROUP][0][1] is not None: continue
        for i1, j1 in CIRCUIT[GROUP]:
            for i2, j2 in CIRCUIT[GROUP]:
                if i1 >= i2: continue
                corr.edges[f"blocks.{i2}.hook_resid_mid"][TorchIndex([None])][f"blocks.{i1}.hook_mlp_out"][TorchIndex([None])].present = True

    # connected pairs  
    for GROUP1, GROUP2 in connected_pairs:
        for i1, j1 in CIRCUIT[GROUP1]:
            for i2, j2 in CIRCUIT[GROUP2]:
                if i1 >= i2 and not (i1==i2 and j1 is not None and j2 is None):
                    continue
                for ii, jj in tuple_to_hooks(i1, j1, outp=True):
                    for iii, jjj in tuple_to_hooks(i2, j2, outp=False): # oh god I am so sorry poor code reade
                        corr.edges[iii][jjj][ii][jj].present = True

    ret =  OrderedDict({(t[0], t[1].hashable_tuple, t[2], t[3].hashable_tuple): e.present for t, e in corr.all_edges().items() if e.present})
    return ret<|MERGE_RESOLUTION|>--- conflicted
+++ resolved
@@ -1,23 +1,3 @@
-<<<<<<< HEAD
-from collections import OrderedDict
-from acdc.acdc_utils import Edge, TorchIndex, EdgeType
-from acdc.TLACDCInterpNode import TLACDCInterpNode
-import warnings
-from functools import partial
-from copy import deepcopy
-import torch.nn.functional as F
-from typing import List
-import click
-import IPython
-from acdc.acdc_utils import kl_divergence
-import torch
-from acdc.ioi.ioi_dataset import IOIDataset  # NOTE: we now import this LOCALLY so it is deterministic
-from tqdm import tqdm
-import wandb
-from acdc.HookedTransformer import HookedTransformer
-import warnings
-=======
->>>>>>> 56ee7507
 from functools import partial
 from typing import ClassVar, Optional
 
