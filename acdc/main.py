--- conflicted
+++ resolved
@@ -140,15 +140,8 @@
 task_choices = ['ioi', 'docstring', 'induction', 'tracr-reverse', 'tracr-proportion', 'greaterthan']
 parser.add_argument('--task', type=str, required=True, choices=task_choices, help=f'Choose a task from the available options: {task_choices}')
 parser.add_argument('--threshold', type=float, required=True, help='Value for THRESHOLD')
-<<<<<<< HEAD
-parser.add_argument('--online-cache-cpu', type=bool, required=False, default=True, help='Value for FIRST_CACHE_CPU')
-parser.add_argument('--first-cache-cpu', type=bool, required=False, default=True, help='Value for ONLINE_CACHE_CPU; deprecated')
-# assert False # add corrupted cache
-parser.add_argument('--second-cache-cpu', type=bool, required=False, default=True, help='Value for corrupted_cache_cpu')
-=======
-parser.add_argument('--first-cache-cpu', type=str, required=False, default="True", help='Value for FIRST_CACHE_CPU')
-parser.add_argument('--second-cache-cpu', type=str, required=False, default="True", help='Value for SECOND_CACHE_CPU')
->>>>>>> 48f313fc
+parser.add_argument('--first-cache-cpu', type=str, required=False, default="True", help='Value for FIRST_CACHE_CPU (the old name for the `online_cache`)')
+parser.add_argument('--second-cache-cpu', type=str, required=False, default="True", help='Value for SECOND_CACHE_CPU (the old name for the `corrupted_cache`)')
 parser.add_argument('--zero-ablation', action='store_true', help='Use zero ablation')
 parser.add_argument('--using-wandb', action='store_true', help='Use wandb')
 parser.add_argument('--wandb-entity-name', type=str, required=False, default="remix_school-of-rock", help='Value for WANDB_ENTITY_NAME')
@@ -190,29 +183,22 @@
 torch.manual_seed(args.seed)
 
 TASK = args.task
-<<<<<<< HEAD
-ONLINE_CACHE_CPU = args.online_cache_cpu
-if args.first_cache_cpu:
-
-corrupted_cache_cpu = args.corrupted_cache_cpu
-=======
 if args.first_cache_cpu is None: # manage default
-    FIRST_CACHE_CPU = True
+    ONLINE_CACHE_CPU = True
 elif args.first_cache_cpu.lower() == "false":
-    FIRST_CACHE_CPU = False
+    ONLINE_CACHE_CPU = False
 elif args.first_cache_cpu.lower() == "true":
-    FIRST_CACHE_CPU = True
+    ONLINE_CACHE_CPU = True
 else: 
     raise ValueError(f"first_cache_cpu must be either True or False, got {args.first_cache_cpu}")
 if args.second_cache_cpu is None:
-    SECOND_CACHE_CPU = True
+    CORRUPTED_CACHE_CPU = True
 elif args.second_cache_cpu.lower() == "false":
-    SECOND_CACHE_CPU = False
+    CORRUPTED_CACHE_CPU = False
 elif args.second_cache_cpu.lower() == "true":
-    SECOND_CACHE_CPU = True
+    CORRUPTED_CACHE_CPU = True
 else:
     raise ValueError(f"second_cache_cpu must be either True or False, got {args.second_cache_cpu}")
->>>>>>> 48f313fc
 THRESHOLD = args.threshold  # only used if >= 0.0
 ZERO_ABLATION = True if args.zero_ablation else False
 USING_WANDB = True if args.using_wandb else False
@@ -334,9 +320,9 @@
     verbose=True,
     indices_mode=INDICES_MODE,
     names_mode=NAMES_MODE,
-    corrupted_cache_cpu=corrupted_cache_cpu,
+    corrupted_cache_cpu=CORRUPTED_CACHE_CPU,
     hook_verbose=False,
-    first_cache_cpu=FIRST_CACHE_CPU,
+    online_cache_cpu=ONLINE_CACHE_CPU,
     add_sender_hooks=True,
     use_pos_embed=use_pos_embed,
     add_receiver_hooks=False,
