--- conflicted
+++ resolved
@@ -353,26 +353,15 @@
                             )
                     
                     if edge.edge_type == EdgeType.ADDITION:
-<<<<<<< HEAD
                         # Add the effect of the new head (from the current forward pass)
                         hook_point_input[receiver_node_index.as_index] += self.global_cache.online_cache[
                             sender_node_name
                         ][sender_node_index.as_index].to(hook_point_input.device)
                         # Remove the effect of this head (from the corrupted data)
                         hook_point_input[receiver_node_index.as_index] -= self.global_cache.corrupted_cache[
-=======
-                        try:
-                            z[receiver_node_index.as_index] += self.global_cache.cache[
-                                sender_node_name
-                            ][sender_node_index.as_index].to(z.device)
-                        except: 
-                            raise ValueError(f"Error adding {sender_node_name} {sender_node_index} to {receiver_node_index} ... {edge}")
-                        z[receiver_node_index.as_index] -= self.global_cache.second_cache[
->>>>>>> ba46fdae
                             sender_node_name
                         ][sender_node_index.as_index].to(hook_point_input.device)
 
-<<<<<<< HEAD
                     else: 
                         raise ValueError(f"Unknown edge type {edge.edge_type} ... {edge}")
 
@@ -384,9 +373,6 @@
         :param sender_and_receiver_both_ok: The sender hooks had some checks that we're not adding both adding sender
         and receiver hooks to the same HookPoint. Usually this is a sign something has gone wrong, but in the case where
         we're adding all the hooks (for test loss calculation) it's not wrong
-=======
-        return z
->>>>>>> ba46fdae
 
         """
 
