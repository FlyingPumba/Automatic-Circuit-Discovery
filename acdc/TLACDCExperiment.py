--- conflicted
+++ resolved
@@ -1,5 +1,26 @@
 import pickle
 import random
+from dataclasses import dataclass
+import torch
+
+from acdc.acdc_graphics import show
+from torch import nn
+from torch.nn import functional as F
+from acdc.TLACDCInterpNode import TLACDCInterpNode
+from acdc.TLACDCCorrespondence import TLACDCCorrespondence
+from transformer_lens.HookedTransformer import HookedTransformer
+from acdc.global_cache import GlobalCache
+from acdc.acdc_graphics import log_metrics_to_wandb
+import warnings
+import wandb
+from acdc.acdc_utils import extract_info, shuffle_tensor
+from acdc.TLACDCEdge import (
+    TorchIndex,
+    Edge, 
+    EdgeType,
+)  # these introduce several important classes !!!
+from collections import OrderedDict
+from functools import partial
 import time
 import warnings
 from argparse import Namespace
@@ -9,16 +30,7 @@
 from typing import Callable, Literal, Optional, TypeVar, Union
 
 import torch
-<<<<<<< HEAD
 import wandb
-=======
-
-from acdc.acdc_graphics import show
-from torch import nn
-from torch.nn import functional as F
-from acdc.TLACDCInterpNode import TLACDCInterpNode
-from acdc.TLACDCCorrespondence import TLACDCCorrespondence
->>>>>>> 6b00bfbf
 from transformer_lens.HookedTransformer import HookedTransformer
 
 from acdc.acdc_graphics import log_metrics_to_wandb, show
@@ -40,18 +52,6 @@
 ]  # an alias for loading and saving from WANDB (primarily)
 
 T = TypeVar("T")
-
-
-@dataclass
-class WandbSettings:
-    wandb_entity_name: str = ""
-    wandb_project_name: str = ""
-    wandb_run_name: str = ""
-    wandb_group_name: str = ""
-    wandb_notes: str = ""
-    wandb_dir: Optional[str] = None
-    wandb_mode: str = "online"
-    wandb_config: Optional[Namespace] = None
 
 
 class TLACDCExperiment:
@@ -88,10 +88,6 @@
         corrupted_cache_cpu: bool = True,
         zero_ablation: bool = False,  # use zero rather than
         abs_value_threshold: bool = False,
-<<<<<<< HEAD
-        show_full_index=False,
-        wandb_settings: WandbSettings | None = None,
-=======
         show_full_index = False,
         using_wandb: bool = False,
         wandb_entity_name: str = "",
@@ -99,10 +95,9 @@
         wandb_run_name: str = "",
         wandb_group_name: str = "",
         wandb_notes: str = "",
-        wandb_tags: List[str] = [],
+        wandb_tags: list[str] = [],
         wandb_dir: Optional[str]=None,
         wandb_mode: str="online",
->>>>>>> 6b00bfbf
         use_pos_embed: bool = False,
         skip_edges="no",
         add_sender_hooks: bool = True,
@@ -111,6 +106,7 @@
             "normal", "reverse", "shuffle"
         ] = "reverse",  # we get best performance with reverse I think
         names_mode: Literal["normal", "reverse", "shuffle"] = "normal",
+        wandb_config: Optional[Namespace] = None,
         early_exit: bool = False,
         positions: Optional[list[int]] = None,  # if None, do not split by position. TODO change the syntax here...
     ):
@@ -151,8 +147,6 @@
         self.skip_edges = skip_edges
         self.corr = TLACDCCorrespondence.setup_from_model(self.model, use_pos_embed=use_pos_embed)
 
-<<<<<<< HEAD
-=======
         if early_exit: 
             return
             
@@ -161,18 +155,10 @@
         print(f"{self.current_node=}")
         self.corr = self.corr
 
->>>>>>> 6b00bfbf
         self.ds = ds
         self.ref_ds = ref_ds
         self.online_cache_cpu = online_cache_cpu
         self.corrupted_cache_cpu = corrupted_cache_cpu
-
-        if early_exit:
-            return
-
-        self.reverse_topologically_sort_corr()
-        self.current_node = self.corr.first_node()
-        print(f"{self.current_node=}")
 
         if zero_ablation:
             if self.ref_ds is None:
@@ -195,20 +181,9 @@
             add_receiver_hooks=add_receiver_hooks,
         )
 
-        self.using_wandb = bool(wandb_settings)
-        if self.using_wandb:
-            assert wandb_settings is not None
+        self.using_wandb = using_wandb
+        if using_wandb:
             wandb.init(
-<<<<<<< HEAD
-                entity=wandb_settings.wandb_entity_name,
-                group=wandb_settings.wandb_group_name,
-                project=wandb_settings.wandb_project_name,
-                name=wandb_settings.wandb_run_name,
-                notes=wandb_settings.wandb_notes,
-                dir=wandb_settings.wandb_dir,
-                mode=wandb_settings.wandb_mode,
-                config=wandb_settings.wandb_config,
-=======
                 entity=wandb_entity_name,
                 group=wandb_group_name,
                 project=wandb_project_name,
@@ -218,7 +193,6 @@
                 dir=wandb_dir,
                 mode=wandb_mode,
                 config=wandb_config,
->>>>>>> 6b00bfbf
             )
 
         self.metric = lambda x: metric(x).item()
@@ -286,13 +260,7 @@
         new_graph = OrderedDict()
         cache = OrderedDict()
         self.model.cache_all(cache)
-<<<<<<< HEAD
-        self.model(
-            torch.arange(min(10, self.model.cfg.d_vocab)).unsqueeze(0)
-        )  # Some random forward pass so that we can see all the hook names
-=======
         self.model(dummy_input) # Some random forward pass so that we can see all the hook names
->>>>>>> 6b00bfbf
         self.model.reset_hooks()
 
         if self.verbose:
