--- conflicted
+++ resolved
@@ -36,53 +36,6 @@
 import wandb
 
 
-<<<<<<< HEAD
-def correspondence_from_mask(model: HookedTransformer, nodes_to_mask: list[TLACDCInterpNode], use_pos_embed: bool = False) -> TLACDCCorrespondence:
-    corr = TLACDCCorrespondence.setup_from_model(model, use_pos_embed=use_pos_embed)
-
-    additional_nodes_to_mask = []
-
-    # If all of {qkv} is masked, also add its head child
-    # to the list of nodes to mask
-    head_parents = collections.defaultdict(lambda: 0)
-    for node in nodes_to_mask:
-        additional_nodes_to_mask.append(TLACDCInterpNode(node.name.replace(".attn.", ".") + "_input", node.index, EdgeType.ADDITION))
-
-        if node.name.endswith("_q") or node.name.endswith("_k") or node.name.endswith("_v"):
-            child_name = node.name.replace("_q", "_result").replace("_k", "_result").replace("_v", "_result")
-            head_parents[(child_name, node.index)] += 1
-
-            if head_parents[(child_name, node.index)] == 3:
-                additional_nodes_to_mask.append(TLACDCInterpNode(child_name, node.index, EdgeType.PLACEHOLDER))
-                print(child_name, node.index)
-
-            # Forgot to add these in earlier versions of Subnetwork Probing, and so the edge counts were inflated
-            additional_nodes_to_mask.append(TLACDCInterpNode(child_name + "_input", node.index, EdgeType.ADDITION))
-        
-        if node.name.endswith(("mlp_in", "resid_mid")): # TODO test
-            additional_nodes_to_mask.append(TLACDCInterpNode(node.name.replace("resid_mid", "mlp_out").replace("mlp_in", "mlp_out"), node.index, EdgeType.DIRECT_COMPUTATION))
-
-    assert all([v <= 3 for v in head_parents.values()])
-
-    for node in nodes_to_mask + additional_nodes_to_mask:
-        # Mark edges where this is child as not present
-        rest2 = corr.edges[node.name][node.index]
-        for rest3 in rest2.values():
-            for edge in rest3.values():
-                edge.present = False
-
-        # Mark edges where this is parent as not present
-        for rest1 in corr.edges.values():
-            for rest2 in rest1.values():
-                if node.name in rest2 and node.index in rest2[node.name]:
-                    rest2[node.name][node.index].present = False
-
-    return corr
-
-def iterative_correspondence_from_mask(model: HookedTransformer, nodes_to_mask: List[TLACDCInterpNode],
-                                       use_pos_embed: bool = False, corr: Optional[TLACDCCorrespondence] = None,
-                                       head_parents: Optional[List] = None) -> Tuple[TLACDCCorrespondence, List]:
-=======
 def iterative_correspondence_from_mask(
     model: HookedTransformer,
     nodes_to_mask: List[TLACDCInterpNode], # Can be empty
@@ -94,7 +47,6 @@
 
     assert (corr is None) == (head_parents is None), "Ensure we're either masking from scratch or we provide details on `head_parents`"
 
->>>>>>> 36c4d7bb
     if corr is None:
         corr = TLACDCCorrespondence.setup_from_model(model, use_pos_embed=use_pos_embed)
     if head_parents is None:
@@ -379,21 +331,17 @@
         print(f"Final train/validation metric: {specific_metric_term:.4f}")
 
         test_specific_metrics = {}
-<<<<<<< HEAD
-        try:
-            for k, fn in test_metric_fns.items():
-                torch.random.set_rng_state(rng_state)
-                test_specific_metric_term = 0.0
-                # Test loss
-                for _ in range(args.n_loss_average_runs):
-                    if args.zero_ablation:
-                        do_zero_caching(induction_model)
-                    else:
-                        do_random_resample_caching(induction_model, all_task_things.test_patch_data)
-                    test_specific_metric_term += fn(
-                        induction_model(all_task_things.test_data)
-                    ).item()
-                test_specific_metrics[f"test_{k}"] = test_specific_metric_term
+        for k, fn in test_metric_fns.items():
+            torch.random.set_rng_state(rng_state)
+            test_specific_metric_term = 0.0
+            # Test loss
+            for _ in range(args.n_loss_average_runs):
+                if args.zero_ablation:
+                    do_zero_caching(induction_model)
+                else:
+                    do_random_resample_caching(induction_model, all_task_things.test_patch_data)
+                test_specific_metric_term += fn(induction_model(all_task_things.test_data)).item()
+            test_specific_metrics[f"test_{k}"] = test_specific_metric_term
 
             print(f"Final test metric: {test_specific_metrics}")
             number_of_nodes, nodes_to_mask = visualize_mask(induction_model)
@@ -407,28 +355,6 @@
         except Exception as e:
             print(e)
             breakpoint()
-=======
-        for k, fn in test_metric_fns.items():
-            torch.random.set_rng_state(rng_state)
-            test_specific_metric_term = 0.0
-            # Test loss
-            for _ in range(args.n_loss_average_runs):
-                if args.zero_ablation:
-                    do_zero_caching(induction_model)
-                else:
-                    do_random_resample_caching(induction_model, all_task_things.test_patch_data)
-                test_specific_metric_term += fn(induction_model(all_task_things.test_data)).item()
-            test_specific_metrics[f"test_{k}"] = test_specific_metric_term
-
-        print(f"Final test metric: {test_specific_metrics}")
-
-        to_log_dict = dict(
-            number_of_nodes=number_of_nodes,
-            specific_metric=specific_metric_term,
-            nodes_to_mask=nodes_to_mask,
-            **test_specific_metrics,
-        )
->>>>>>> 36c4d7bb
     return induction_model, to_log_dict
 
 
@@ -522,14 +448,9 @@
 parser.add_argument("--num-examples", type=int, default=50)
 parser.add_argument("--seq-len", type=int, default=300)
 parser.add_argument("--n-loss-average-runs", type=int, default=20)
-<<<<<<< HEAD
-parser.add_argument("--task", type=str, default='or_gate')
-parser.add_argument('--torch-num-threads', type=int, default=0, help="How many threads to use for torch (0=all)")
-=======
 parser.add_argument("--task", type=str, required=True)
 parser.add_argument("--torch-num-threads", type=int, default=0, help="How many threads to use for torch (0=all)")
 
->>>>>>> 36c4d7bb
 
 def get_transformer_config():
     cfg = HookedTransformerConfig(
