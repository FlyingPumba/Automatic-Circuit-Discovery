--- conflicted
+++ resolved
@@ -1,14 +1,11 @@
 # Import stuff
-import warnings
 import logging
 from contextlib import contextmanager
 from dataclasses import dataclass
 from typing import Callable, Dict, List, Optional, Sequence, Tuple, Union
-from functools import wraps
 
 import torch.nn as nn
 import torch.utils.hooks as hooks
-import numpy as np
 
 
 @dataclass
@@ -46,39 +43,26 @@
         super().__init__()
         self.fwd_hooks: List[LensHandle] = []
         self.bwd_hooks: List[LensHandle] = []
-
         self.ctx = {}
 
         # A variable giving the hook's name (from the perspective of the root
         # module) - this is set by the root module at setup.
-
         self.name = None
 
     def add_perma_hook(self, hook, dir="fwd") -> None:
         self.add_hook(hook, dir=dir, is_permanent=True)
 
-<<<<<<< HEAD
-
-    def add_hook(self, hook, dir="fwd", is_permanent=False, level=None, prepend=False) -> None:
-=======
     def add_hook(
         self, hook, dir="fwd", is_permanent=False, level=None, prepend=False
     ) -> None:
->>>>>>> 07008123
         """
         Hook format is fn(activation, hook_name)
         Change it into PyTorch hook format (this includes input and output,
         which are the same for a HookPoint)
-<<<<<<< HEAD
-        
-        ACDC adds the `prepend` argument
-=======
         If prepend is True, add this hook before all other hooks
->>>>>>> 07008123
         """
         if dir == "fwd":
 
-            @wraps(hook) # addition to ACDC; allows names of hooks to be visible: see https://github.com/neelnanda-io/TransformerLens/issues/297
             def full_hook(module, module_input, module_output):
                 return hook(module_output, hook=self)
 
@@ -100,10 +84,6 @@
         elif dir == "bwd":
             # For a backwards hook, module_output is a tuple of (grad,) - I don't know why.
 
-<<<<<<< HEAD
-            @wraps(hook) # addition to ACDC; allows names of hooks to be visible: see https://github.com/neelnanda-io/TransformerLens/issues/297
-=======
->>>>>>> 07008123
             def full_hook(module, module_input, module_output):
                 return hook(module_output[0], hook=self)
 
@@ -192,8 +172,6 @@
             if "HookPoint" in str(type(module)):
                 self.hook_dict[name] = module
 
-        
-
     def hook_points(self):
         return self.hook_dict.values()
 
@@ -233,11 +211,6 @@
     ) -> None:
         """Runs checks on the hook, and then adds it to the hook point"""
         self.check_hooks_to_add(
-<<<<<<< HEAD
-            hook_point, hook_point_name, hook, dir=dir, is_permanent=is_permanent, prepend=prepend,
-        )
-        hook_point.add_hook(hook, dir=dir, is_permanent=is_permanent, level=level, prepend=prepend)
-=======
             hook_point,
             hook_point_name,
             hook,
@@ -248,7 +221,6 @@
         hook_point.add_hook(
             hook, dir=dir, is_permanent=is_permanent, level=level, prepend=prepend
         )
->>>>>>> 07008123
 
     def check_hooks_to_add(
         self, hook_point, hook_point_name, hook, dir="fwd", is_permanent=False
@@ -256,13 +228,9 @@
         """Override this function to add checks on which hooks should be added"""
         pass
 
-<<<<<<< HEAD
-    def add_hook(self, name, hook, dir="fwd", is_permanent=False, level=None, prepend=False) -> None:
-=======
     def add_hook(
         self, name, hook, dir="fwd", is_permanent=False, level=None, prepend=False
     ) -> None:
->>>>>>> 07008123
         if type(name) == str:
             self.check_and_add_hook(
                 self.mod_dict[name],
