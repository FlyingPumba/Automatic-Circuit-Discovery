# Adapted from [HookedTransformer_Demo.ipynb]. Useful for testing that all the typing mechanisms work
# out.

# %%

import torch as t
<<<<<<< HEAD
from transformer_lens import HookedTransformer, HookedTransformerConfig
from torchtyping import TensorType as TT, patch_typeguard

patch_typeguard()
=======
from jaxtyping import Float

from transformer_lens import HookedTransformer
>>>>>>> 38f4d202

DEVICE = "cuda" if t.cuda.is_available() else "cpu"
MODEL = "gpt2"

# %%
model = HookedTransformer.from_pretrained(MODEL)
model.to(DEVICE)

# %%

prompt = "Hello World!"
tokens = model.to_tokens(prompt, prepend_bos=False)
logits_tokens = model(tokens)
logits_text: TT[1, "n_tokens", "d_vocab"] = model(prompt, prepend_bos=False)

# %%

logits_text.shape
# %%<|MERGE_RESOLUTION|>--- conflicted
+++ resolved
@@ -4,16 +4,9 @@
 # %%
 
 import torch as t
-<<<<<<< HEAD
-from transformer_lens import HookedTransformer, HookedTransformerConfig
-from torchtyping import TensorType as TT, patch_typeguard
-
-patch_typeguard()
-=======
 from jaxtyping import Float
 
 from transformer_lens import HookedTransformer
->>>>>>> 38f4d202
 
 DEVICE = "cuda" if t.cuda.is_available() else "cpu"
 MODEL = "gpt2"
@@ -27,7 +20,7 @@
 prompt = "Hello World!"
 tokens = model.to_tokens(prompt, prepend_bos=False)
 logits_tokens = model(tokens)
-logits_text: TT[1, "n_tokens", "d_vocab"] = model(prompt, prepend_bos=False)
+logits_text: Float[t.Tensor, "1 n_tokens d_vocab"] = model(prompt, prepend_bos=False)
 
 # %%
 
