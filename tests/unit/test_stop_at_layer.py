--- conflicted
+++ resolved
@@ -1,22 +1,10 @@
 """
 Tests for the stop_at_layer parameter in HookedTransformer
 """
-<<<<<<< HEAD
-from typeguard.importhook import install_import_hook
-
-install_import_hook("transformer_lens")
+
+import torch
 
 from transformer_lens import HookedTransformer, HookedTransformerConfig
-from torchtyping import TensorType as patch_typeguard
-import torch
-
-patch_typeguard()
-=======
-
-import torch
-
-from transformer_lens import HookedTransformer, HookedTransformerConfig
->>>>>>> 38f4d202
 
 
 def test_stop_at_embed():
