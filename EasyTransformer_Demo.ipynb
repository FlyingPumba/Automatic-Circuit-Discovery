--- conflicted
+++ resolved
@@ -443,11 +443,7 @@
        " 'init_mode': 'gpt2',\n",
        " 'normalization_type': 'LNPre',\n",
        " 'gated_act_fn': False,\n",
-<<<<<<< HEAD
        " 'device': 'cuda'}"
-=======
-       " 'attention_dir': 'causal'}"
->>>>>>> 00967208
       ]
      },
      "execution_count": null,
